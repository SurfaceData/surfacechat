[project]
name = "surface_chat"
description = "Serving packages for ML models"
version = "0.1.0"
authors = [
    {name = "Keith Stevens"},
]
requires-python = ">=3.9"
classifiers = [
    "Framework :: FastChat",
    "Programming Language :: Python :: 3",
]
dependencies = [
    "fastapi",
    "loguru",
    "pydantic",
<<<<<<< HEAD
    "tqdm"
=======
    "tqdm",
    "uvicorn",
]

[project.optional-dependencies]
prep= [
    "chromadb",
    "datasets",
    "sentence-transformers",
]
webui = [
    "chromadb",
    "gradio",
    "openai"
]
worker = [
>>>>>>> b279d3d6
    "bitsandbytes",
    "fschat[model_worker]",
    "protobuf",
    "scipy",
    "transformers",
    "vllm",
]

[project.optional-dependencies]

[build-system]
requires = ["setuptools>=61.0"]
build-backend = "setuptools.build_meta"<|MERGE_RESOLUTION|>--- conflicted
+++ resolved
@@ -14,32 +14,14 @@
     "fastapi",
     "loguru",
     "pydantic",
-<<<<<<< HEAD
     "tqdm"
-=======
-    "tqdm",
-    "uvicorn",
-]
-
-[project.optional-dependencies]
-prep= [
-    "chromadb",
-    "datasets",
-    "sentence-transformers",
-]
-webui = [
-    "chromadb",
-    "gradio",
-    "openai"
-]
-worker = [
->>>>>>> b279d3d6
     "bitsandbytes",
     "fschat[model_worker]",
     "protobuf",
     "scipy",
     "transformers",
     "vllm",
+    "uvicorn",
 ]
 
 [project.optional-dependencies]
